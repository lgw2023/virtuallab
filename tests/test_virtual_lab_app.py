--- conflicted
+++ resolved
@@ -458,15 +458,13 @@
     )
     print(f"\n@ test_summarize_returns_summary: response = {response}")
     result = response["result"]
-<<<<<<< HEAD
     summary = result["summary"]
+    print(f"\n@ test_summarize_returns_summary: summary = {summary}")
 
     assert isinstance(summary, str)
     assert summary.strip(), "Expected summarization to return non-empty content"
     assert summary.strip() != "This is a long text"
     assert result["style"] == "bullet"
-=======
-    print(f"\n@ test_summarize_returns_summary: result = {result}")
-    assert result["summary"].startswith("[bullet]")
->>>>>>> a45ecc97
+    print(f"\n@ test_summarize_returns_summary: result['style'] = {result['style']}")
     assert response["graph_delta"] == {"added_nodes": [], "added_edges": [], "updated_nodes": []}
+    print(f"\n@ test_summarize_returns_summary: response['graph_delta'] = {response['graph_delta']}")
